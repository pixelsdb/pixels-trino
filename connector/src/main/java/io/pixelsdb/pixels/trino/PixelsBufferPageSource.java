--- conflicted
+++ resolved
@@ -118,13 +118,10 @@
                     includeCols, split.getConstraint());
         }
 
-<<<<<<< HEAD
         if(transactionHandle.getTimestamp() >= 0L) {
             columnFilters.put(split.getOriginColumnSize(), getTimeStampColumnFilter(transactionHandle.getTimestamp()));
         }
 
-=======
->>>>>>> 30e7b3ac
         this.filter = Optional.of(new TableScanFilter(split.getSchemaName(), split.getTableName(), columnFilters));
         initWriterBuffer();
         this.blocked = NOT_BLOCKED;
